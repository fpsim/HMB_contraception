"""
Heavy Menstrual Bleeding
Adds an agent state to proxy heavy menstrual bleeding and initializes state 
"""
import numpy as np
import sciris as sc
import starsim as ss


class Menstruation(ss.Connector):
    """
    Class to handle menstruation related events
    """
    
    def __init__(self, pars=None, name='menstruation', **kwargs):
        super().__init__(name=name)

        # Define parameters
        self.define_pars(
            unit='month',
            
            # Menses
            age_menses=ss.lognorm_ex(14, 3),  # Age of menarche
            age_menopause=ss.normal(50, 3),  # Age of menopause
            eff_hyst_menopause=ss.normal(-5, 1),  # Adjustment for age of menopause if hysterectomy occurs
<<<<<<< HEAD
            mean_blood_loss=ss.lognorm_ex(40, 100),  # TODO: calibrate stdev to capture estimate % of women >80 (15-30%)
            bl_variance=ss.normal(),

            # The probability of IUD usage is set within FPsim, so this parameter just
            # determines whether each woman is a hormonal or non-hormonal IUD user
            p_hiud=ss.bernoulli(p=0.17),

            # HMB prediction
            # Turn this into a function whereby:
            #   - everyone above 80 "is" HMB
            #   - everyone above 40(?) has a probability associated with perceiving HMB
            p_hmb_prone=ss.bernoulli(p=0.486),  # Proportion of menstruating women who experience HMB (sans interventions)
            hmb_pred=sc.objdict(  # Parameters for HMB prediction
                base=0.5,  # For those prone to HMB, probability they'll experience it this timestep
=======

            # The probability of IUD usage is set within FPsim, so this parameter just
            # determines whether each woman is a hormonal or non-hormonal IUD user
            p_hiud=ss.bernoulli(p=0.5),

            # HMB prediction
            p_hmb_prone=ss.bernoulli(p=0.4),  # Proportion of menstruating women who experience HMB (sans interventions)
            hmb_pred=sc.objdict(  # Parameters for HMB prediction
                base=0.95,  # For those prone to HMB, probability they'll experience it this timestep
>>>>>>> 9a63c7a5
                pill=-3,  # Effect of hormonal pill on HMB - placeholder
                hiud=-10,  # Effect of IUD on HMB - placeholder
            ),

            # Non-permanent sequelae of HMB
            hmb_seq=sc.objdict(
                poor_mh=sc.objdict(  # Parameters for poor menstrual hygiene
                    base=0.4,  # Intercept for poor menstrual hygiene
                    hiud=-0.5,  # Effect of IUD on poor menstrual hygiene - placeholder ##TODO: Allow for an effect of other hormonal contraception
                ),
                anemic=sc.objdict(  # Parameters for anemia
                    base=0.01,  # Baseline probability of anemia
                    hmb=1.5,  # Effect of HMB on anemia - placeholder
                ),
                pain=sc.objdict(  # Parameters for menstrual pain
                    base=0.1,  # Baseline probability of menstrual pain
                    hmb=1.5,  # Effect of HMB on menstrual pain - placeholder
                    hiud=-0.5,  # Effect of IUD on menstrual pain - placeholder ##TODO: Other contraceptive methods
                ),
            ),

            # Permanent sequelae of HMB
            hyst=sc.objdict(  # Parameters for hysterectomy
                base=0.01,  # Baseline probability of hysterectomy
                hmb=2,      # Effect of HMB on hysterectomy - placeholder
                lt40=-5,    # Adjustment for women less than 40
            ),
        )
        
        self.update_pars(pars, **kwargs)

        # Probabilities of various outcomes - all set via models within the module
        # Don't directly alter anything here, as the probabilities are calculated
        # via logistic regression models based on the parameters defined in the main
        # parameter dict.
        self._p_hmb = ss.bernoulli(p=0)
        self._p_poor_mh = ss.bernoulli(p=0)
        self._p_anemic = ss.bernoulli(p=0)
        self._p_pain = ss.bernoulli(p=0)
        self._p_hyst = ss.bernoulli(p=0)

        # Define states
        self.define_states(
            # HMB states
            ss.State('hmb_prone'),
            ss.State('hmb'),
            ss.State('hmb_sus', label="Susceptible to HMB"),

            # HMB sequelae
            ss.State('anemic'),
            ss.State('poor_mh', label="Poor menstrual hygiene"),
            ss.State('pain', label="Menstrual pain"),
            ss.State('hyst', label="Hysterectomy"),

            # Menstrual states
            ss.State('menstruating'),
            ss.State('premenarchal'),
            ss.State('post_menarche'),
            ss.State('menopausal'),
            ss.State('early_meno'),
            ss.State('premature_meno'),
            ss.FloatArr('age_menses', label="Age of menarche"),
            ss.FloatArr('age_menopause', label="Age of menopause"),

            # Contraceptive methods
            ss.State('pill', label="Using hormonal pill"),
            ss.State('hiud', label="Using hormonal IUD"),
            ss.State('hiud_prone', label="Prone to use hormonal IUD, if using IUD"),
        )

        return

    def init_results(self):
        """ Initialize results """
        super().init_results()
        results = [
            ss.Result('hmb_prev', scale=False, label="Prevalence of HMB"),
            ss.Result('poor_mh_prev', scale=False, label="Prevalence of poor menstrual hygiene"),
            ss.Result('anemic_prev', scale=False, label="Prevalence of anemia"),
            ss.Result('pain_prev', scale=False, label="Prevalence of menstrual pain"),
            ss.Result('hyst_prev', scale=False, label="Prevalence of hysterectomy"),
            ss.Result('hiud_prev', scale=False, label="Prevalence of IUD usage"),
            ss.Result('early_meno_prev', scale=False, label="Early menopause prevalence"),
            ss.Result('premature_meno_prev', scale=False, label="Premature menopause prevalence"),
        ]
        self.define_results(*results)
        return

    @property
    def lt40(self):
        return (self.sim.people.age < 40) & self.sim.people.female

    def _get_uids(self, upper_age=None):
        """ Get uids of females younger than upper_age """
        people = self.sim.people
        if upper_age is None: upper_age = 1000
        within_age = people.age < upper_age
        return (within_age & people.female).uids

    def set_mens_states(self, upper_age=None):
        """ Set menstrual states """
        f_uids = self._get_uids(upper_age=upper_age)
        self.age_menses[f_uids] = self.pars.age_menses.rvs(f_uids)
        self.age_menopause[f_uids] = self.pars.age_menopause.rvs(f_uids)
        self.hmb_prone[f_uids] = self.pars.p_hmb_prone.rvs(f_uids)
        self.hiud_prone[f_uids] = self.pars.p_hiud.rvs(f_uids)
        return

    def init_post(self):
        """ Initialize with sim properties """
        super().init_post()

        # Set initial menstrual states
        self.set_mens_states()
        self.set_hmb(self.hmb_sus.uids)

        return

    def _logistic(self, uids, pars):
        """ Calculate logistic regression probabilities """
        intercept = -np.log(1/pars.base-1)
        rhs = np.full_like(uids, fill_value=intercept, dtype=float)
<<<<<<< HEAD

        # Add all covariates
        for term, val in pars.items():
            if term != 'base':
                rhs += val * getattr(self, term)[uids]

        # Calculate the probability
        return 1 / (1+np.exp(-rhs))

    def set_hmb(self, uids):
        """ Set who will experience heavy menstrual bleeding (HMB) """
        # Calculate the probability of HMB
        p_hmb = self._logistic(uids, self.pars.hmb_pred)
        self._p_hmb.set(0)
        self._p_hmb.set(p_hmb)
        has_hmb = self._p_hmb.filter(uids)
        self.hmb[has_hmb] = True
        return

    def step(self):
        """ Updates for this timestep """

        # Set menstruating states
        self.set_mens_states(upper_age=self.t.dt)  # for new agents
        self.step_states()  # for existing agents

        mens_uids = self.menstruating.uids
        self.hmb[:] = False  # Reset

        # Update HMB
        self.set_hmb(self.hmb_sus.uids)

        # Set non-permanent sequalae of HMB
        for seq, p in self.pars.hmb_seq.items():
            old_attr = getattr(self, seq)
            old_attr[:] = False  # Reset the state
            setattr(self, seq, old_attr)  # Update the state
            attr_dist = getattr(self, f'_p_{seq}')
            attr_dist.set(0)

            # Calculate the probability of the sequelae
            p_val = self._logistic(mens_uids, p)
            attr_dist = getattr(self, f'_p_{seq}')
            attr_dist.set(p_val)
            has_attr = attr_dist.filter(mens_uids)
            new_attr = getattr(self, seq)
            new_attr[has_attr] = True
            setattr(self, seq, new_attr)

        # Set hysterectomy state
        hyst_sus = (self.menstruating & ~self.hyst).uids
        p_hyst = self._logistic(hyst_sus, self.pars.hyst)
        self._p_hyst.set(0)
        self._p_hyst.set(p_hyst)
        has_hyst = self._p_hyst.filter(hyst_sus)
        self.hyst[has_hyst] = True

        # For women who've had a hysterectomy, reset age of menopause
        eff_hyst_menopause = self.pars.eff_hyst_menopause.rvs(has_hyst)
        self.age_menopause[has_hyst] += eff_hyst_menopause

        return

    def step_states(self):
        """ Updates for this timestep """
        ppl = self.sim.people
        cm = self.sim.connectors.contraception
        f = ppl.female

        self.premenarchal[:] = f & (ppl.age < self.age_menses)
        self.post_menarche[:] = f & (ppl.age > self.age_menses)
        self.menstruating[:] = f & (ppl.age <= self.age_menopause) & (ppl.age >= self.age_menses)
        self.menopausal[:] = f & (ppl.age > self.age_menopause)
        self.early_meno[:] = self.menopausal & (self.age_menopause < 45)
        self.premature_meno[:] = self.menopausal & (self.age_menopause < 40)
        self.hmb_sus[:] = self.menstruating & self.hmb_prone & ~self.hmb

        # Contraceptive methods
        pill_idx = cm.get_method_by_label('Pill').idx
        iud_idx = cm.get_method_by_label('IUDs').idx
        self.pill[:] = ppl.fp.method == pill_idx
        self.hiud[:] = (ppl.fp.method == iud_idx) & self.hiud_prone

        return
=======

        # Add all covariates
        for term, val in pars.items():
            if term != 'base':
                rhs += val * getattr(self, term)[uids]

        # Calculate the probability
        return 1 / (1+np.exp(-rhs))

    def set_hmb(self, uids):
        """ Set who will experience heavy menstrual bleeding (HMB) """
        # Calculate the probability of HMB
        p_hmb = self._logistic(uids, self.pars.hmb_pred)
        self._p_hmb.set(0)
        self._p_hmb.set(p_hmb)
        has_hmb = self._p_hmb.filter(uids)
        self.hmb[has_hmb] = True
        return

    def step(self):
        """ Updates for this timestep """

        # Set menstruating states
        self.set_mens_states(upper_age=self.t.dt)  # for new agents
        self.step_states()  # for existing agents

        mens_uids = self.menstruating.uids
        self.hmb[:] = False  # Reset

        # Update HMB
        self.set_hmb(self.hmb_sus.uids)

        # Set non-permanent sequalae of HMB
        for seq, p in self.pars.hmb_seq.items():
            old_attr = getattr(self, seq)
            old_attr[:] = False  # Reset the state
            setattr(self, seq, old_attr)  # Update the state
            attr_dist = getattr(self, f'_p_{seq}')
            attr_dist.set(0)

            # Calculate the probability of the sequelae
            p_val = self._logistic(mens_uids, p)
            attr_dist = getattr(self, f'_p_{seq}')
            attr_dist.set(p_val)
            has_attr = attr_dist.filter(mens_uids)
            new_attr = getattr(self, seq)
            new_attr[has_attr] = True
            setattr(self, seq, new_attr)

        # Set hysterectomy state
        hyst_sus = (self.menstruating & ~self.hyst).uids
        p_hyst = self._logistic(hyst_sus, self.pars.hyst)
        self._p_hyst.set(0)
        self._p_hyst.set(p_hyst)
        has_hyst = self._p_hyst.filter(hyst_sus)
        self.hyst[has_hyst] = True

        # For women who've had a hysterectomy, reset age of menopause
        eff_hyst_menopause = self.pars.eff_hyst_menopause.rvs(has_hyst)
        self.age_menopause[has_hyst] += eff_hyst_menopause

        return

    def step_states(self):
        """ Updates for this timestep """
        ppl = self.sim.people
        f = ppl.female
        self.premenarchal[:] = f & (ppl.age < self.age_menses)
        self.post_menarche[:] = f & (ppl.age > self.age_menses)
        self.menstruating[:] = f & (ppl.age <= self.age_menopause) & (ppl.age >= self.age_menses)
        self.menopausal[:] = f & (ppl.age > self.age_menopause)
        self.early_meno[:] = self.menopausal & (self.age_menopause < 45)
        self.premature_meno[:] = self.menopausal & (self.age_menopause < 40)
        self.hmb_sus[:] = self.menstruating & self.hmb_prone & ~self.hmb

        # Contraceptive methods
        pill_idx = ppl.contraception_module.get_method_by_label('Pill').idx
        iud_idx = ppl.contraception_module.get_method_by_label('IUDs').idx
        self.pill[:] = ppl.method == pill_idx
        self.hiud[:] = (ppl.method == iud_idx) & self.hiud_prone

        return

    def update_results(self):
        super().update_results()
        ti = self.ti
        def count(arr): return np.count_nonzero(arr)
        def cond_prob(a, b): return sc.safedivide(count(a & b), count(b))
        for res in ['hmb', 'poor_mh', 'anemic', 'pain', 'hiud', 'hyst', 'early_meno', 'premature_meno']:
            self.results[f'{res}_prev'][ti] = cond_prob(getattr(self, res), self.menstruating)
        for res in ['hyst', 'early_meno', 'premature_meno']:
            self.results[f'{res}_prev'][ti] = cond_prob(getattr(self, res), self.post_menarche)
        return


class contra_hmb(ss.Intervention):
    def __init__(self, pars=None, eligibility=None, **kwargs):
        super().__init__(name='contra_hmb', eligibility=eligibility)
        self.define_pars(
            year=2026,  # When to apply the intervention
            prob=ss.bernoulli(p=0.2),  # Proportion of HMB-prone non-users who will accept
        )
        self.update_pars(pars, **kwargs)
        if eligibility is None:
            self.eligibility = lambda sim: (
                    sim.people.menstruation.hmb_prone &
                    sim.people.menstruation.menstruating &
                    ~sim.people.on_contra &
                    ~sim.people.pregnant)
        self.define_states(
            ss.State('intervention_applied', label="Received IUD through intervention"),
        )
        return

    @property
    def iud_idx(self):
        """ Get the index of the IUD method """
        return self.sim.people.contraception_module.get_method_by_label('IUDs').idx

    def step(self):
        if sim.t.now() == self.pars.year:
            # Print message
            print(f'Changing IUDs!')

            # Get women who accept the intervention
            elig_uids = self.check_eligibility()
            accept_uids = self.pars.prob.filter(elig_uids)

            # Adjust their contraception
            sim.people.method[accept_uids] = self.iud_idx
            sim.people.on_contra[accept_uids] = True
            sim.people.ever_used_contra[accept_uids] = True
            self.intervention_applied[accept_uids] = True
        return

# ---------------- TEST ----------------

if __name__ == '__main__':

    mens = Menstruation()

    from fpsim import Education
    objective_data = pd.read_csv(f"data/edu_objective.csv")
    attainment_data = pd.read_csv(f"data/edu_initialization.csv")
    edu = Education(objective_data=objective_data, attainment_data=attainment_data)

    sim = fp.Sim(location='kenya', connectors=[mens, edu], interventions=contra_hmb, start=2020, stop=2030)
    sim.run(verbose=1/12)

    # Plot education
    import pylab as pl
    t = sim.results.education.timevec
    fig, axes = pl.subplots(2, 3, figsize=(20, 12))
    axes = axes.ravel()

    res_to_plot = ['mean_attainment', 'mean_objective', 'prop_completed', 'prop_in_school', 'prop_dropped']
    sc.options(fontsize=16)

    for i, res in enumerate(res_to_plot):
        ax = axes[i]
        r0 = sim.results.education[res]
        ax.plot(t, r0)
        ax.set_title(res)

    all_props = [sim.results.education.prop_in_school,
                 sim.results.education.prop_completed,
                 sim.results.education.prop_dropped]

    ax = axes[-1]
    ax.stackplot(t, all_props, labels=['In school', 'Completed', 'Dropped'], alpha=0.8)
    ax.set_title('All AGYW')
    ax.legend()

    sc.figlayout()
    pl.show()



>>>>>>> 9a63c7a5

    def update_results(self):
        super().update_results()
        ti = self.ti
        def count(arr): return np.count_nonzero(arr)
        def cond_prob(a, b): return sc.safedivide(count(a & b), count(b))
        for res in ['hmb', 'poor_mh', 'anemic', 'pain', 'hiud', 'hyst', 'early_meno', 'premature_meno']:
            self.results[f'{res}_prev'][ti] = cond_prob(getattr(self, res), self.menstruating)
        for res in ['hyst', 'early_meno', 'premature_meno']:
            self.results[f'{res}_prev'][ti] = cond_prob(getattr(self, res), self.post_menarche)
        return


<|MERGE_RESOLUTION|>--- conflicted
+++ resolved
@@ -23,32 +23,15 @@
             age_menses=ss.lognorm_ex(14, 3),  # Age of menarche
             age_menopause=ss.normal(50, 3),  # Age of menopause
             eff_hyst_menopause=ss.normal(-5, 1),  # Adjustment for age of menopause if hysterectomy occurs
-<<<<<<< HEAD
-            mean_blood_loss=ss.lognorm_ex(40, 100),  # TODO: calibrate stdev to capture estimate % of women >80 (15-30%)
-            bl_variance=ss.normal(),
 
             # The probability of IUD usage is set within FPsim, so this parameter just
             # determines whether each woman is a hormonal or non-hormonal IUD user
             p_hiud=ss.bernoulli(p=0.17),
 
             # HMB prediction
-            # Turn this into a function whereby:
-            #   - everyone above 80 "is" HMB
-            #   - everyone above 40(?) has a probability associated with perceiving HMB
             p_hmb_prone=ss.bernoulli(p=0.486),  # Proportion of menstruating women who experience HMB (sans interventions)
             hmb_pred=sc.objdict(  # Parameters for HMB prediction
                 base=0.5,  # For those prone to HMB, probability they'll experience it this timestep
-=======
-
-            # The probability of IUD usage is set within FPsim, so this parameter just
-            # determines whether each woman is a hormonal or non-hormonal IUD user
-            p_hiud=ss.bernoulli(p=0.5),
-
-            # HMB prediction
-            p_hmb_prone=ss.bernoulli(p=0.4),  # Proportion of menstruating women who experience HMB (sans interventions)
-            hmb_pred=sc.objdict(  # Parameters for HMB prediction
-                base=0.95,  # For those prone to HMB, probability they'll experience it this timestep
->>>>>>> 9a63c7a5
                 pill=-3,  # Effect of hormonal pill on HMB - placeholder
                 hiud=-10,  # Effect of IUD on HMB - placeholder
             ),
@@ -171,7 +154,6 @@
         """ Calculate logistic regression probabilities """
         intercept = -np.log(1/pars.base-1)
         rhs = np.full_like(uids, fill_value=intercept, dtype=float)
-<<<<<<< HEAD
 
         # Add all covariates
         for term, val in pars.items():
@@ -254,89 +236,6 @@
         iud_idx = cm.get_method_by_label('IUDs').idx
         self.pill[:] = ppl.fp.method == pill_idx
         self.hiud[:] = (ppl.fp.method == iud_idx) & self.hiud_prone
-
-        return
-=======
-
-        # Add all covariates
-        for term, val in pars.items():
-            if term != 'base':
-                rhs += val * getattr(self, term)[uids]
-
-        # Calculate the probability
-        return 1 / (1+np.exp(-rhs))
-
-    def set_hmb(self, uids):
-        """ Set who will experience heavy menstrual bleeding (HMB) """
-        # Calculate the probability of HMB
-        p_hmb = self._logistic(uids, self.pars.hmb_pred)
-        self._p_hmb.set(0)
-        self._p_hmb.set(p_hmb)
-        has_hmb = self._p_hmb.filter(uids)
-        self.hmb[has_hmb] = True
-        return
-
-    def step(self):
-        """ Updates for this timestep """
-
-        # Set menstruating states
-        self.set_mens_states(upper_age=self.t.dt)  # for new agents
-        self.step_states()  # for existing agents
-
-        mens_uids = self.menstruating.uids
-        self.hmb[:] = False  # Reset
-
-        # Update HMB
-        self.set_hmb(self.hmb_sus.uids)
-
-        # Set non-permanent sequalae of HMB
-        for seq, p in self.pars.hmb_seq.items():
-            old_attr = getattr(self, seq)
-            old_attr[:] = False  # Reset the state
-            setattr(self, seq, old_attr)  # Update the state
-            attr_dist = getattr(self, f'_p_{seq}')
-            attr_dist.set(0)
-
-            # Calculate the probability of the sequelae
-            p_val = self._logistic(mens_uids, p)
-            attr_dist = getattr(self, f'_p_{seq}')
-            attr_dist.set(p_val)
-            has_attr = attr_dist.filter(mens_uids)
-            new_attr = getattr(self, seq)
-            new_attr[has_attr] = True
-            setattr(self, seq, new_attr)
-
-        # Set hysterectomy state
-        hyst_sus = (self.menstruating & ~self.hyst).uids
-        p_hyst = self._logistic(hyst_sus, self.pars.hyst)
-        self._p_hyst.set(0)
-        self._p_hyst.set(p_hyst)
-        has_hyst = self._p_hyst.filter(hyst_sus)
-        self.hyst[has_hyst] = True
-
-        # For women who've had a hysterectomy, reset age of menopause
-        eff_hyst_menopause = self.pars.eff_hyst_menopause.rvs(has_hyst)
-        self.age_menopause[has_hyst] += eff_hyst_menopause
-
-        return
-
-    def step_states(self):
-        """ Updates for this timestep """
-        ppl = self.sim.people
-        f = ppl.female
-        self.premenarchal[:] = f & (ppl.age < self.age_menses)
-        self.post_menarche[:] = f & (ppl.age > self.age_menses)
-        self.menstruating[:] = f & (ppl.age <= self.age_menopause) & (ppl.age >= self.age_menses)
-        self.menopausal[:] = f & (ppl.age > self.age_menopause)
-        self.early_meno[:] = self.menopausal & (self.age_menopause < 45)
-        self.premature_meno[:] = self.menopausal & (self.age_menopause < 40)
-        self.hmb_sus[:] = self.menstruating & self.hmb_prone & ~self.hmb
-
-        # Contraceptive methods
-        pill_idx = ppl.contraception_module.get_method_by_label('Pill').idx
-        iud_idx = ppl.contraception_module.get_method_by_label('IUDs').idx
-        self.pill[:] = ppl.method == pill_idx
-        self.hiud[:] = (ppl.method == iud_idx) & self.hiud_prone
 
         return
 
@@ -352,100 +251,3 @@
         return
 
 
-class contra_hmb(ss.Intervention):
-    def __init__(self, pars=None, eligibility=None, **kwargs):
-        super().__init__(name='contra_hmb', eligibility=eligibility)
-        self.define_pars(
-            year=2026,  # When to apply the intervention
-            prob=ss.bernoulli(p=0.2),  # Proportion of HMB-prone non-users who will accept
-        )
-        self.update_pars(pars, **kwargs)
-        if eligibility is None:
-            self.eligibility = lambda sim: (
-                    sim.people.menstruation.hmb_prone &
-                    sim.people.menstruation.menstruating &
-                    ~sim.people.on_contra &
-                    ~sim.people.pregnant)
-        self.define_states(
-            ss.State('intervention_applied', label="Received IUD through intervention"),
-        )
-        return
-
-    @property
-    def iud_idx(self):
-        """ Get the index of the IUD method """
-        return self.sim.people.contraception_module.get_method_by_label('IUDs').idx
-
-    def step(self):
-        if sim.t.now() == self.pars.year:
-            # Print message
-            print(f'Changing IUDs!')
-
-            # Get women who accept the intervention
-            elig_uids = self.check_eligibility()
-            accept_uids = self.pars.prob.filter(elig_uids)
-
-            # Adjust their contraception
-            sim.people.method[accept_uids] = self.iud_idx
-            sim.people.on_contra[accept_uids] = True
-            sim.people.ever_used_contra[accept_uids] = True
-            self.intervention_applied[accept_uids] = True
-        return
-
-# ---------------- TEST ----------------
-
-if __name__ == '__main__':
-
-    mens = Menstruation()
-
-    from fpsim import Education
-    objective_data = pd.read_csv(f"data/edu_objective.csv")
-    attainment_data = pd.read_csv(f"data/edu_initialization.csv")
-    edu = Education(objective_data=objective_data, attainment_data=attainment_data)
-
-    sim = fp.Sim(location='kenya', connectors=[mens, edu], interventions=contra_hmb, start=2020, stop=2030)
-    sim.run(verbose=1/12)
-
-    # Plot education
-    import pylab as pl
-    t = sim.results.education.timevec
-    fig, axes = pl.subplots(2, 3, figsize=(20, 12))
-    axes = axes.ravel()
-
-    res_to_plot = ['mean_attainment', 'mean_objective', 'prop_completed', 'prop_in_school', 'prop_dropped']
-    sc.options(fontsize=16)
-
-    for i, res in enumerate(res_to_plot):
-        ax = axes[i]
-        r0 = sim.results.education[res]
-        ax.plot(t, r0)
-        ax.set_title(res)
-
-    all_props = [sim.results.education.prop_in_school,
-                 sim.results.education.prop_completed,
-                 sim.results.education.prop_dropped]
-
-    ax = axes[-1]
-    ax.stackplot(t, all_props, labels=['In school', 'Completed', 'Dropped'], alpha=0.8)
-    ax.set_title('All AGYW')
-    ax.legend()
-
-    sc.figlayout()
-    pl.show()
-
-
-
->>>>>>> 9a63c7a5
-
-    def update_results(self):
-        super().update_results()
-        ti = self.ti
-        def count(arr): return np.count_nonzero(arr)
-        def cond_prob(a, b): return sc.safedivide(count(a & b), count(b))
-        for res in ['hmb', 'poor_mh', 'anemic', 'pain', 'hiud', 'hyst', 'early_meno', 'premature_meno']:
-            self.results[f'{res}_prev'][ti] = cond_prob(getattr(self, res), self.menstruating)
-        for res in ['hyst', 'early_meno', 'premature_meno']:
-            self.results[f'{res}_prev'][ti] = cond_prob(getattr(self, res), self.post_menarche)
-        return
-
-
